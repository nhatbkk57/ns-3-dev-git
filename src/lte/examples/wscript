--- conflicted
+++ resolved
@@ -9,16 +9,11 @@
     obj.source = 'inter-cell-interference.cc'
     obj = bld.create_ns3_program('lena-rlc-calculator',
                                  ['lte'])
-<<<<<<< HEAD
-    obj.source = 'lena-rlc-calculator.cc'  
+    obj.source = 'lena-rlc-calculator.cc'    
     obj = bld.create_ns3_program('lena-fading',
                                  ['lte'])
-    obj.source = 'lena-fading.cc'  
-    obj = bld.create_ns3_program('profiling-reference',
-=======
-    obj.source = 'lena-rlc-calculator.cc'    
+    obj.source = 'lena-fading.cc'    
     obj = bld.create_ns3_program('lena-runtime-profiler',
->>>>>>> 205f9206
                                  ['lte'])
     obj.source = 'lena-runtime-profiler.cc'
     obj = bld.create_ns3_program('lena-extract-pathloss',
