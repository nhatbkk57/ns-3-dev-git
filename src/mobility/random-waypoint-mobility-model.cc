/* -*-  Mode: C++; c-file-style: "gnu"; indent-tabs-mode:nil; -*- */
/*
 * Copyright (c) 2007 INRIA
 *
 * This program is free software; you can redistribute it and/or modify
 * it under the terms of the GNU General Public License version 2 as
 * published by the Free Software Foundation;
 *
 * This program is distributed in the hope that it will be useful,
 * but WITHOUT ANY WARRANTY; without even the implied warranty of
 * MERCHANTABILITY or FITNESS FOR A PARTICULAR PURPOSE.  See the
 * GNU General Public License for more details.
 *
 * You should have received a copy of the GNU General Public License
 * along with this program; if not, write to the Free Software
 * Foundation, Inc., 59 Temple Place, Suite 330, Boston, MA  02111-1307  USA
 *
 * Author: Mathieu Lacage <mathieu.lacage@sophia.inria.fr>
 */
#include <cmath>
#include "ns3/simulator.h"
#include "ns3/random-variable.h"
#include "ns3/random-variable-default-value.h"
#include "ns3/type-id-default-value.h"
#include "random-waypoint-mobility-model.h"
#include "position-allocator.h"

namespace ns3 {

NS_OBJECT_ENSURE_REGISTERED (RandomWaypointMobilityModel);

<<<<<<< HEAD
static RandomVariableDefaultValue
g_speed ("RandomWaypointSpeed",
	 "A random variable used to pick the speed of a random waypoint model.",
	 "Uniform:0.3:0.7");

static RandomVariableDefaultValue
g_pause ("RandomWaypointPause",
	 "A random variable used to pick the pause of a random waypoint model.",
	 "Constant:2");

static TypeIdDefaultValue
g_position ("RandomWaypointPosition",
	    "A random position model used to pick the next waypoint position.",
	    RandomPosition::GetTypeId (),
	    "RandomRectanglePosition");


RandomWaypointMobilityModelParameters::RandomWaypointMobilityModelParameters ()
  : m_speed (g_speed.Get ()),
    m_pause (g_pause.Get ())
{
  m_position = g_position.GetValue ().CreateObject ()->GetObject<RandomPosition> ();
}
RandomWaypointMobilityModelParameters::RandomWaypointMobilityModelParameters (Ptr<RandomPosition> randomPosition,
									      const RandomVariable &speed,
									      const RandomVariable &pause)
  : m_speed (speed),
    m_pause (pause),
    m_position (randomPosition)
{}
void 
RandomWaypointMobilityModelParameters::SetWaypointPositionModel (Ptr<RandomPosition> randomPosition)
{
  m_position = randomPosition;
}
void 
RandomWaypointMobilityModelParameters::SetSpeed (const RandomVariable &speed)
{
  m_speed = speed;
}
void 
RandomWaypointMobilityModelParameters::SetPause (const RandomVariable &pause)
{
  m_pause = pause;
}
void 
RandomWaypointMobilityModelParameters::DoDispose (void)
{
  m_position = 0;
}

Ptr<RandomWaypointMobilityModelParameters>
RandomWaypointMobilityModelParameters::GetCurrent (void)
{
  static Ptr<RandomWaypointMobilityModelParameters> parameters = 0;
  if (parameters == 0 ||
      g_position.IsDirty () ||
      g_pause.IsDirty () ||
      g_speed.IsDirty ())
    {
      parameters = CreateObject<RandomWaypointMobilityModelParameters> ();
    }
  return parameters;
}

=======
>>>>>>> 0c586271
TypeId
RandomWaypointMobilityModel::GetTypeId (void)
{
  static TypeId tid = TypeId ("RandomWaypointMobilityModel")
    .SetParent<MobilityModel> ()
    .SetGroupName ("Mobility")
    .AddConstructor<RandomWaypointMobilityModel> ()
    .AddAttribute ("speed",
                   "A random variable used to pick the speed of a random waypoint model.",
                   UniformVariable (0.3, 0.7),
                   MakeRandomVariableAccessor (&RandomWaypointMobilityModel::m_speed),
                   MakeRandomVariableChecker ())
    .AddAttribute ("pause",
                   "A random variable used to pick the pause of a random waypoint model.",
                   ConstantVariable (2.0),
                   MakeRandomVariableAccessor (&RandomWaypointMobilityModel::m_pause),
                   MakeRandomVariableChecker ())
    .AddAttribute ("position",
                   "The position model used to pick a destination point.",
                   Ptr<PositionAllocator> (0),
                   MakePtrAccessor (&RandomWaypointMobilityModel::m_position),
                   MakePtrChecker<PositionAllocator> ());
  
  return tid;
}

RandomWaypointMobilityModel::RandomWaypointMobilityModel ()
{
  Simulator::ScheduleNow (&RandomWaypointMobilityModel::Start, this);
}

void
RandomWaypointMobilityModel::BeginWalk (void)
{
  Vector m_current = m_helper.GetCurrentPosition ();
<<<<<<< HEAD
  Vector destination = m_parameters->m_position->Get ();
  double speed = m_parameters->m_speed.GetValue ();
=======
  Vector destination = m_position->GetNext ();
  double speed = m_speed.GetValue ();
>>>>>>> 0c586271
  double dx = (destination.x - m_current.x);
  double dy = (destination.y - m_current.y);
  double dz = (destination.z - m_current.z);
  double k = speed / std::sqrt (dx*dx + dy*dy + dz*dz);

  m_helper.Reset (Vector (k*dx, k*dy, k*dz));
  Time travelDelay = Seconds (CalculateDistance (destination, m_current) / speed);
  m_event = Simulator::Schedule (travelDelay,
				 &RandomWaypointMobilityModel::Start, this);
  NotifyCourseChange ();
}

void
RandomWaypointMobilityModel::Start (void)
{
<<<<<<< HEAD
  Time pause = Seconds (m_parameters->m_pause.GetValue ());
=======
  Time pause = Seconds (m_pause.GetValue ());
>>>>>>> 0c586271
  m_helper.Pause ();
  NotifyCourseChange ();
  m_event = Simulator::Schedule (pause, &RandomWaypointMobilityModel::BeginWalk, this);
}

Vector
RandomWaypointMobilityModel::DoGetPosition (void) const
{
  return m_helper.GetCurrentPosition ();
}
void 
RandomWaypointMobilityModel::DoSetPosition (const Vector &position)
{
  m_helper.InitializePosition (position);
  Simulator::Remove (m_event);
  Simulator::ScheduleNow (&RandomWaypointMobilityModel::Start, this);
}
Vector
RandomWaypointMobilityModel::DoGetVelocity (void) const
{
  return m_helper.GetVelocity ();
}


} // namespace ns3<|MERGE_RESOLUTION|>--- conflicted
+++ resolved
@@ -29,74 +29,6 @@
 
 NS_OBJECT_ENSURE_REGISTERED (RandomWaypointMobilityModel);
 
-<<<<<<< HEAD
-static RandomVariableDefaultValue
-g_speed ("RandomWaypointSpeed",
-	 "A random variable used to pick the speed of a random waypoint model.",
-	 "Uniform:0.3:0.7");
-
-static RandomVariableDefaultValue
-g_pause ("RandomWaypointPause",
-	 "A random variable used to pick the pause of a random waypoint model.",
-	 "Constant:2");
-
-static TypeIdDefaultValue
-g_position ("RandomWaypointPosition",
-	    "A random position model used to pick the next waypoint position.",
-	    RandomPosition::GetTypeId (),
-	    "RandomRectanglePosition");
-
-
-RandomWaypointMobilityModelParameters::RandomWaypointMobilityModelParameters ()
-  : m_speed (g_speed.Get ()),
-    m_pause (g_pause.Get ())
-{
-  m_position = g_position.GetValue ().CreateObject ()->GetObject<RandomPosition> ();
-}
-RandomWaypointMobilityModelParameters::RandomWaypointMobilityModelParameters (Ptr<RandomPosition> randomPosition,
-									      const RandomVariable &speed,
-									      const RandomVariable &pause)
-  : m_speed (speed),
-    m_pause (pause),
-    m_position (randomPosition)
-{}
-void 
-RandomWaypointMobilityModelParameters::SetWaypointPositionModel (Ptr<RandomPosition> randomPosition)
-{
-  m_position = randomPosition;
-}
-void 
-RandomWaypointMobilityModelParameters::SetSpeed (const RandomVariable &speed)
-{
-  m_speed = speed;
-}
-void 
-RandomWaypointMobilityModelParameters::SetPause (const RandomVariable &pause)
-{
-  m_pause = pause;
-}
-void 
-RandomWaypointMobilityModelParameters::DoDispose (void)
-{
-  m_position = 0;
-}
-
-Ptr<RandomWaypointMobilityModelParameters>
-RandomWaypointMobilityModelParameters::GetCurrent (void)
-{
-  static Ptr<RandomWaypointMobilityModelParameters> parameters = 0;
-  if (parameters == 0 ||
-      g_position.IsDirty () ||
-      g_pause.IsDirty () ||
-      g_speed.IsDirty ())
-    {
-      parameters = CreateObject<RandomWaypointMobilityModelParameters> ();
-    }
-  return parameters;
-}
-
-=======
->>>>>>> 0c586271
 TypeId
 RandomWaypointMobilityModel::GetTypeId (void)
 {
@@ -132,13 +64,8 @@
 RandomWaypointMobilityModel::BeginWalk (void)
 {
   Vector m_current = m_helper.GetCurrentPosition ();
-<<<<<<< HEAD
-  Vector destination = m_parameters->m_position->Get ();
-  double speed = m_parameters->m_speed.GetValue ();
-=======
   Vector destination = m_position->GetNext ();
   double speed = m_speed.GetValue ();
->>>>>>> 0c586271
   double dx = (destination.x - m_current.x);
   double dy = (destination.y - m_current.y);
   double dz = (destination.z - m_current.z);
@@ -154,11 +81,7 @@
 void
 RandomWaypointMobilityModel::Start (void)
 {
-<<<<<<< HEAD
-  Time pause = Seconds (m_parameters->m_pause.GetValue ());
-=======
   Time pause = Seconds (m_pause.GetValue ());
->>>>>>> 0c586271
   m_helper.Pause ();
   NotifyCourseChange ();
   m_event = Simulator::Schedule (pause, &RandomWaypointMobilityModel::BeginWalk, this);
