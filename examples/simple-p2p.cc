/* -*- Mode:C++; c-file-style:"gnu"; indent-tabs-mode:nil; -*- */
/*
 * This program is free software; you can redistribute it and/or modify
 * it under the terms of the GNU General Public License version 2 as
 * published by the Free Software Foundation;
 *
 * This program is distributed in the hope that it will be useful,
 * but WITHOUT ANY WARRANTY; without even the implied warranty of
 * MERCHANTABILITY or FITNESS FOR A PARTICULAR PURPOSE.  See the
 * GNU General Public License for more details.
 *
 * You should have received a copy of the GNU General Public License
 * along with this program; if not, write to the Free Software
 * Foundation, Inc., 59 Temple Place, Suite 330, Boston, MA  02111-1307  USA
 *
 * ns-2 simple.tcl script (ported from ns-2)
 * Originally authored by Steve McCanne, 12/19/1996
 */

// Port of ns-2/tcl/ex/simple.tcl to ns-3
//
// Network topology
//
//  n0
//     \ 5 Mb/s, 2ms
//      \          1.5Mb/s, 10ms
//       n2 -------------------------n3
//      /
//     / 5 Mb/s, 2ms
//   n1
//
// - all links are p2p links with indicated one-way BW/delay
// - CBR/UDP flows from n0 to n3, and from n3 to n1
// - FTP/TCP flow from n0 to n3, starting at time 1.2 to time 1.35 sec.
// - UDP packet size of 210 bytes, with per-packet interval 0.00375 sec.
//   (i.e., DataRate of 448,000 bps)
// - DropTail queues 
// - Tracing of queues and packet receptions to file "simple-p2p.tr"

#include <iostream>
#include <fstream>
#include <string>
#include <cassert>

#include "ns3/debug.h"
#include "ns3/command-line.h"
#include "ns3/default-value.h"
#include "ns3/ptr.h"

#include "ns3/simulator.h"
#include "ns3/nstime.h"
#include "ns3/data-rate.h"

#include "ns3/ascii-trace.h"
#include "ns3/pcap-trace.h"
#include "ns3/internet-node.h"
#include "ns3/p2p-channel.h"
#include "ns3/p2p-net-device.h"
#include "ns3/mac-address.h"
#include "ns3/ipv4-address.h"
#include "ns3/i-ipv4.h"
#include "ns3/socket.h"
#include "ns3/ipv4-route.h"
#include "ns3/drop-tail.h"
#include "ns3/node-list.h"
#include "ns3/trace-root.h"
#include "ns3/p2p-topology.h"
#include "ns3/onoff-application.h"
#include "ns3/application-list.h"
#include "ns3/random-variable.h"

using namespace ns3;

int main (int argc, char *argv[])
{

  // Users may find it convenient to turn on explicit debugging
  // for selected modules; the below lines suggest how to do this
#if 0 
  DebugComponentEnable("Object");
  DebugComponentEnable("Queue");
  DebugComponentEnable("DropTailQueue");
  DebugComponentEnable("Channel");
  DebugComponentEnable("PointToPointChannel");
  DebugComponentEnable("PointToPointNetDevice");
#endif

  // Set up some default values for the simulation.  Use the Bind()
  // technique to tell the system what subclass of Queue to use,
  // and what the queue limit is

  // The below Bind command tells the queue factory which class to
  // instantiate, when the queue factory is invoked in the topology code
  Bind ("Queue", "DropTailQueue");   

  //Bind ("DropTailQueue::m_maxPackets", 30);   

  // Allow the user to override any of the defaults and the above
  // Bind()s at run-time, via command-line arguments
  CommandLine::Parse (argc, argv);

  // Here, we will explicitly create four nodes.  In more sophisticated
  // topologies, we could configure a node factory.
  Ptr<Node> n0 = MakeNewObject<InternetNode> ();
  Ptr<Node> n1 = MakeNewObject<InternetNode> (); 
  Ptr<Node> n2 = MakeNewObject<InternetNode> (); 
  Ptr<Node> n3 = MakeNewObject<InternetNode> ();

  // We create the channels first without any IP addressing information
  Ptr<PointToPointChannel> channel0 = 
    PointToPointTopology::AddPointToPointLink (
      n0, n2, DataRate(5000000), MilliSeconds(2));

  Ptr<PointToPointChannel> channel1 = 
    PointToPointTopology::AddPointToPointLink (
      n1, n2, DataRate(5000000), MilliSeconds(2));
  
  Ptr<PointToPointChannel> channel2 = 
    PointToPointTopology::AddPointToPointLink (
      n2, n3, DataRate(1500000), MilliSeconds(10));
  
  // Later, we add IP addresses.  
  PointToPointTopology::AddIpv4Addresses (
      channel0, n0, Ipv4Address("10.1.1.1"),
      n2, Ipv4Address("10.1.1.2"));
  
  PointToPointTopology::AddIpv4Addresses (
      channel1, n1, Ipv4Address("10.1.2.1"),
      n2, Ipv4Address("10.1.2.2"));
  
  PointToPointTopology::AddIpv4Addresses (
      channel2, n2, Ipv4Address("10.1.3.1"),
      n3, Ipv4Address("10.1.3.2"));
<<<<<<< HEAD
=======

  // Finally, we add static routes.  These three steps (Channel and
  // NetDevice creation, IP Address assignment, and routing) are 
  // separated because there may be a need to postpone IP Address
  // assignment (emulation) or modify to use dynamic routing
  PointToPointTopology::AddIpv4Routes(n0, n2, channel0);
  PointToPointTopology::AddIpv4Routes(n1, n2, channel1);
  PointToPointTopology::AddIpv4Routes(n2, n3, channel2);

  channel0->Unref ();
  channel1->Unref ();
  channel2->Unref ();
>>>>>>> bca528b8

  // Create the OnOff application to send UDP datagrams of size
  // 210 bytes at a rate of 448 Kb/s
  Ptr<OnOffApplication> ooff = MakeNewObject<OnOffApplication> (
    n0, 
    Ipv4Address("10.1.3.2"), 
    80, 
    ConstantVariable(1), 
    ConstantVariable(0), 
    DataRate(448000), 
    210);
  // Start the application
  ooff->Start(Seconds(1.0));
  ooff->Stop (Seconds(10.0));

  // Create a similar flow from n3 to n1, starting at time 1.1 seconds
  ooff = MakeNewObject<OnOffApplication> (
    n3, 
    Ipv4Address("10.1.2.1"), 
    80, 
    ConstantVariable(1), 
    ConstantVariable(0), 
    DataRate(448000), 
    210);
  // Start the application
  ooff->Start(Seconds(1.1));
  ooff->Stop (Seconds(10.0));

  // Here, finish off packet routing configuration
  // This will likely set by some global StaticRouting object in the future
  Ptr<IIpv4> ipv4;
  ipv4 = n0->QueryInterface<IIpv4> (IIpv4::iid);
  ipv4->SetDefaultRoute (Ipv4Address ("10.1.1.2"), 1);
  ipv4 = n3->QueryInterface<IIpv4> (IIpv4::iid);
  ipv4->SetDefaultRoute (Ipv4Address ("10.1.3.1"), 1);
  
  // Configure tracing of all enqueue, dequeue, and NetDevice receive events
  // Trace output will be sent to the simple-p2p.tr file
  AsciiTrace asciitrace ("simple-p2p.tr");
  asciitrace.TraceAllQueues ();
  asciitrace.TraceAllNetDeviceRx ();

  // Also configure some tcpdump traces; each interface will be traced
  // The output files will be named simple-p2p.pcap-<nodeId>-<interfaceId>
  // and can be read by the "tcpdump -r" command (use "-tt" option to
  // display timestamps correctly)
  PcapTrace pcaptrace ("simple-p2p.pcap");
  pcaptrace.TraceAllIp ();

  Simulator::Run ();
    
  Simulator::Destroy ();
}<|MERGE_RESOLUTION|>--- conflicted
+++ resolved
@@ -66,7 +66,6 @@
 #include "ns3/trace-root.h"
 #include "ns3/p2p-topology.h"
 #include "ns3/onoff-application.h"
-#include "ns3/application-list.h"
 #include "ns3/random-variable.h"
 
 using namespace ns3;
@@ -131,8 +130,6 @@
   PointToPointTopology::AddIpv4Addresses (
       channel2, n2, Ipv4Address("10.1.3.1"),
       n3, Ipv4Address("10.1.3.2"));
-<<<<<<< HEAD
-=======
 
   // Finally, we add static routes.  These three steps (Channel and
   // NetDevice creation, IP Address assignment, and routing) are 
@@ -142,10 +139,6 @@
   PointToPointTopology::AddIpv4Routes(n1, n2, channel1);
   PointToPointTopology::AddIpv4Routes(n2, n3, channel2);
 
-  channel0->Unref ();
-  channel1->Unref ();
-  channel2->Unref ();
->>>>>>> bca528b8
 
   // Create the OnOff application to send UDP datagrams of size
   // 210 bytes at a rate of 448 Kb/s
